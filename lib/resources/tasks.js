var util = require('util');

/**
 * Access to the Tasks resource
 * @class
 * @param {Dispatcher} dispatcher The API dispatcher
 */
function Tasks(dispatcher) {
  this.dispatcher = dispatcher;
}

/**
 * Creates a new task
 * @param  {Object} data The data for the task
 * @return {Promise}     The result of the API call
 */
Tasks.prototype.create = function(data) {
  return this.dispatcher.post('/tasks', data);
};

/**
 * Creates a new task in the workspace
 * @param  {Number} workspaceId The workspace id
 * @param  {Object} data        The data for the task
 * @return {Promise}            The result of the API call
 */
Tasks.prototype.createInWorkspace = function(workspaceId, data) {
  var path = util.format('/workspaces/%d/tasks', workspaceId);
  return this.dispatcher.post(path, data);
};

/**
 * Returns the task
 * @param  {Number} taskId   The task id
 * @param  {Object} [params] Extra params for the dispatcher
 * @return {Promise}         The result of the API call
 */
Tasks.prototype.findById = function(taskId, params) {
  var path = util.format('/tasks/%d', taskId);
  return this.dispatcher.get(path, params);
};

/**
 * Returns all tasks that the dispatcher has access to
 * @param  {Object} [params] Extra params for the dispatcher
 * @return {Promise}         The result of the API call
 */
Tasks.prototype.findAll = function(params) {
  return this.dispatcher.get('/tasks', params);
};

/**
 * Finds a task by project
 * @param  {Number} projectId The project id
 * @param  {Object} [params]  Extra params for the dispatcher
 * @return {Promise}          The result of the API call
 */
Tasks.prototype.findByProject = function(projectId, params) {
  var path = util.format('/projects/%d/tasks', projectId);
  return this.dispatcher.get(path, params);
};

/**
 * Finds a task by tag
 * @param  {Number} tagId    The tag id
 * @param  {Object} [params] Extra params for the dispatcher
 * @return {Promise}         The result of the API call
 */
Tasks.prototype.findByTag = function(tagId, params) {
  var path = util.format('/tags/%d/tasks', tagId);
  return this.dispatcher.get(path, params);
};

/**
 * Update a task
 * @param  {Number} taskId    The task id
 * @param  {Object} data      The data to be sent to the workspace
 * @return {Promise}          The result of the API call
 */
Tasks.prototype.update = function(taskId, data) {
  var path = util.format('/tasks/%d', taskId);
  return this.dispatcher.put(path, data);
};

/**
 * Deletes a task
 * @param  {Number} taskId The task id
 * @return {Promise}       The result of the API call
 */
Tasks.prototype.delete = function(taskId) {
  var path = util.format('/tasks/%d', taskId);
  return this.dispatcher.delete(path);
};

/**
 * Dispatches a POST request to /tasks/:taskId/addFollowers with to add
 * followers to the task.
 * @param {Number} taskId The task id
 * @param {Object} data   The data containing the list of followers
 */
Tasks.prototype.addFollowers = function(taskId, data) {
  var path = util.format('/tasks/%d/addFollowers', taskId);
  return this.dispatcher.post(path, data);
};

/**
 * Dispatches a POST request to /tasks/:taskId/removeFollowers with to remove
 * followers from the task.
 * @param {Number} taskId The task id
 * @param {Object} data   The data containing the list of followers
};

/**
 * Update a task
 * @param  {Number} taskId    The task id
 * @param  {Object} data      The data to be sent to the workspace
 * @return {Promise}          The result of the API call
 */
Tasks.prototype.update = function(taskId, data) {
  var path = util.format('/tasks/%d', taskId);
  return this.dispatcher.put(path, data);
};

/**
 * Deletes a task
 * @param  {Number} taskId The task id
 * @return {Promise}       The result of the API call
 */
Tasks.prototype.delete = function(taskId) {
  var path = util.format('/tasks/%d', taskId);
  return this.dispatcher.delete(path);
};

/**
 * Dispatches a POST request to /tasks/:taskId/addFollowers with to add
 * followers to the task.
 * @param {Number} taskId The task id
 * @param {Object} data   The data containing the list of followers
 */
Tasks.prototype.addFollowers = function(taskId, data) {
  var path = util.format('/tasks/%d/addFollowers', taskId);
  return this.dispatcher.post(path, data);
};

/**
 * Dispatches a POST request to /tasks/:taskId/removeFollowers with to remove
 * followers from the task.
 * @param {Number} taskId The task id
 * @param {Object} data   The data containing the list of followers
 */
Tasks.prototype.removeFollowers = function(taskId, data) {
  var path = util.format('/tasks/%d/removeFollowers', taskId);
  return this.dispatcher.post(path, data);
};

/**
 * Dispatches a GET request to /tasks/:taskId/projects
 * @param {Number} taskId The task id
 * @return {Promise}      The result of the API call
 */
Tasks.prototype.projects = function(taskId) {
  var path = util.format('/tasks/%d/projects', taskId);
  return this.dispatcher.get(path, undefined);
};

/**
 * Dispatches a POST request to /tasks/:taskId/addProject with the project to
 * add to to the task.
 * @param {Number} taskId The task id
 * @param {Number} data   The data containing the projectId
 * @return {Promise}      The result of the API call
 */
Tasks.prototype.addProject = function(taskId, data) {
  var path = util.format('/tasks/%d/addProject', taskId);
  return this.dispatcher.post(path, data);
};

/**
 * Dispatches a POST request to /tasks/:taskId/removeProject with the project to
 * remove from the task
 * @param {Number} taskId The task id
 * @param {Object} data   The data containing the projectId
 * @return {Promise}      The result of the API call
 */
Tasks.prototype.removeProject = function(taskId, data) {
  var path = util.format('/tasks/%d/removeProject', taskId);
  return this.dispatcher.post(path, data);
};

/**
<<<<<<< HEAD
 * Get tags associated with a task
 * @param {Number} taskId The task id
 * @return {Promise}      The result of the API call
 */
Tasks.prototype.tags = function(taskId) {
  var path = util.format('/tasks/%d/tags', taskId);
=======
 * Gets all subtasks for a task
 * @param {Number} taskId The task id
 * @return {Promise}      The result of the API call
 */
Tasks.prototype.subtasks = function(taskId) {
  var path = util.format('/tasks/%d/subtasks', taskId);
>>>>>>> bdb14225
  return this.dispatcher.get(path, undefined);
};

/**
<<<<<<< HEAD
 * Add a tag to a task
 * @param {Number} taskId The task id
 * @param {Number} data   The data containing the tagId
 * @return {Promise}      The result of the API call
 */
Tasks.prototype.addTag = function(taskId, data) {
  var path = util.format('/tasks/%d/addTag', taskId);
=======
 * Creates a new subtask
 * @param {Number} taskId The task id
 * @param {Object} data   The data for the subtask
 * @return {Promise}      The result of the API call
 */
Tasks.prototype.addSubtask = function(taskId, data) {
  var path = util.format('/tasks/%d/subtasks', taskId);
>>>>>>> bdb14225
  return this.dispatcher.post(path, data);
};

/**
<<<<<<< HEAD
 * Dispatches a POST request to /tasks/:taskId/removeTag with the tag to
 * remove from the task
 * @param {Number} taskId The task id
 * @param {Object} data   The data containing the tagId
 * @return {Promise}      The result of the API call
 */
Tasks.prototype.removeTag = function(taskId, data) {
  var path = util.format('/tasks/%d/removeTag', taskId);
  return this.dispatcher.post(path, data);
=======
 * Sets the parent for a task
 * @param {Number} taskId   The task id
 * @param {Number} parentId The id of the parent task
 * @return {Promise}        The result of the API call
 */
Tasks.prototype.setParent = function(taskId, parentId) {
  var path = util.format('/tasks/%d/setParent', taskId);
  return this.dispatcher.post(path, {
    parent: Number(parentId)
  });
>>>>>>> bdb14225
};

module.exports = Tasks;<|MERGE_RESOLUTION|>--- conflicted
+++ resolved
@@ -188,34 +188,49 @@
 };
 
 /**
-<<<<<<< HEAD
  * Get tags associated with a task
  * @param {Number} taskId The task id
  * @return {Promise}      The result of the API call
  */
 Tasks.prototype.tags = function(taskId) {
   var path = util.format('/tasks/%d/tags', taskId);
-=======
+  return this.dispatcher.get(path, undefined);
+};
+
+/**
+ * Add a tag to a task
+ * @param {Number} taskId The task id
+ * @param {Number} data   The data containing the tagId
+ * @return {Promise}      The result of the API call
+ */
+Tasks.prototype.addTag = function(taskId, data) {
+  var path = util.format('/tasks/%d/addTag', taskId);
+  return this.dispatcher.post(path, data);
+};
+
+/**
+ * Dispatches a POST request to /tasks/:taskId/removeTag with the tag to
+ * remove from the task
+ * @param {Number} taskId The task id
+ * @param {Object} data   The data containing the tagId
+ * @return {Promise}      The result of the API call
+ */
+Tasks.prototype.removeTag = function(taskId, data) {
+  var path = util.format('/tasks/%d/removeTag', taskId);
+  return this.dispatcher.post(path, data);
+};
+
+/**
  * Gets all subtasks for a task
  * @param {Number} taskId The task id
  * @return {Promise}      The result of the API call
  */
 Tasks.prototype.subtasks = function(taskId) {
   var path = util.format('/tasks/%d/subtasks', taskId);
->>>>>>> bdb14225
   return this.dispatcher.get(path, undefined);
 };
 
 /**
-<<<<<<< HEAD
- * Add a tag to a task
- * @param {Number} taskId The task id
- * @param {Number} data   The data containing the tagId
- * @return {Promise}      The result of the API call
- */
-Tasks.prototype.addTag = function(taskId, data) {
-  var path = util.format('/tasks/%d/addTag', taskId);
-=======
  * Creates a new subtask
  * @param {Number} taskId The task id
  * @param {Object} data   The data for the subtask
@@ -223,22 +238,10 @@
  */
 Tasks.prototype.addSubtask = function(taskId, data) {
   var path = util.format('/tasks/%d/subtasks', taskId);
->>>>>>> bdb14225
-  return this.dispatcher.post(path, data);
-};
-
-/**
-<<<<<<< HEAD
- * Dispatches a POST request to /tasks/:taskId/removeTag with the tag to
- * remove from the task
- * @param {Number} taskId The task id
- * @param {Object} data   The data containing the tagId
- * @return {Promise}      The result of the API call
- */
-Tasks.prototype.removeTag = function(taskId, data) {
-  var path = util.format('/tasks/%d/removeTag', taskId);
-  return this.dispatcher.post(path, data);
-=======
+  return this.dispatcher.post(path, data);
+};
+
+/**
  * Sets the parent for a task
  * @param {Number} taskId   The task id
  * @param {Number} parentId The id of the parent task
@@ -249,7 +252,6 @@
   return this.dispatcher.post(path, {
     parent: Number(parentId)
   });
->>>>>>> bdb14225
 };
 
 module.exports = Tasks;