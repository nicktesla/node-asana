var Dispatcher = require('./dispatcher');
var resources = require('./resources');
var BasicAuthenticator = require('./auth/basic_authenticator');
var OauthAuthenticator = require('./auth/oauth_authenticator');
var App = require('./auth/app');
var autoDetect = require('./auth/auto_detect');
var paging = require('./util/paging.js');
<<<<<<< HEAD
var ResourceStream = require('./util/resource_stream.js');
=======
>>>>>>> 28450378

/**
 * Constructs a Client with instances of all the resources using the dispatcher.
 * It also keeps a reference to the dispatcher so that way the end user can have
 * access to it.
 * @class
 * @classdesc A wrapper for the Asana API which is authenticated for one user
 * @param {Dispatcher} dispatcher The request dispatcher to use
 * @param {Object} options        Options to configure the client
 * @param {String} [clientId]     ID of the client, required for Oauth
 * @param {String} [clientSecret] Secret key, for some Oauth flows
 * @param {String} [redirectUri]  Default redirect URI for this client
 * @param {String} [asanaBaseUrl] Base URL for Asana, for debugging
 */
function Client(dispatcher, options) {
  options = options || {};
  /**
   * The internal dispatcher. This is mostly used by the resources but provided
   * for custom requests to the API or API features that have not yet been added
   * to the client.
   * @type {Dispatcher}
   */
  this.dispatcher = dispatcher;
  /**
   * An instance of the Attachments resource.
   * @type {Attachments}
   */
  this.attachments = new resources.Attachments(this.dispatcher);
  /**
   * An instance of the Events resource.
   * @type {Events}
   */
  this.events = new resources.Events(this.dispatcher);
  /**
   * An instance of the Projects resource.
   * @type {Projects}
   */
  this.projects = new resources.Projects(this.dispatcher);
  /**
   * An instance of the Stories resource.
   * @type {Stories}
   */
  this.stories = new resources.Stories(this.dispatcher);
  /**
   * An instance of the Tags resource.
   * @type {Tags}
   */
  this.tags = new resources.Tags(this.dispatcher);
  /**
   * An instance of the Tasks resource.
   * @type {Tasks}
   */
  this.tasks = new resources.Tasks(this.dispatcher);
  /**
   * An instance of the Teams resource.
   * @type {Teams}
   */
  this.teams = new resources.Teams(this.dispatcher);
  /**
   * An instance of the Users resource.
   * @type {Users}
   */
  this.users = new resources.Users(this.dispatcher);
  /**
   * An instance of the Workspaces resource.
   * @type {Workspaces}
   */
  this.workspaces = new resources.Workspaces(this.dispatcher);

  // Store off Oauth info.
  this.app = new App(options);
}

/**
 * Ensures the client is authorized to make requests. Kicks off the
 * configured Oauth flow, if any.
 *
 * @returns {Promise<Client>} A promise that resolves to this client when
 *     authorization is complete.
 */
Client.prototype.authorize = function() {
  var me = this;
  return me.dispatcher.authorize().then(function() {
    return me;
  });
};

/**
 * Configure the Client to use a user's API Key and then authenticate
 * through HTTP Basic Authentication. This should only be done for testing,
 * as requests using Oauth can provide more security, higher rate limits, and
 * more features.
 * @param  {String} apiKey The Asana Api Key of the user
 * @return {Client}        this
 */
Client.prototype.useBasicAuth = function(apiKey) {
  this.dispatcher.setAuthenticator(new BasicAuthenticator(apiKey));
  return this;
};

/**
 * Configure the client to authenticate via Oauth. Credentials can be
 * supplied, or they can be obtained by running an Oauth flow.
 * @param  {Object} options Options for Oauth. Includes any options for
 *     the selected flow.
 * @option {Function} [flowType]  Type of OauthFlow to use to obtain user
 *     authorization. Defaults to autodetect based on environment.
 * @option {Object} [credentials] Credentials to use; no flow required to
 *     obtain authorization. This object should at a minimum contain an
 *     `access_token` string field.
 * @return {Client}               this
 */
Client.prototype.useOauth = function(options) {
  options = options || {};
  options.app = this.app;
  var authenticator;
  if (options.credentials) {
    authenticator =
        new OauthAuthenticator({ credentials: options.credentials });
  } else {
    var FlowType = options.flowType || autoDetect();
    if (FlowType === null) {
      throw new Error('Could not autodetect Oauth flow type');
    }
    var flow = new FlowType(options);
    authenticator = new OauthAuthenticator({ flow: flow });
  }
  this.dispatcher.setAuthenticator(authenticator);
  return this;
};

/**
 * Get the next page of results in a collection.
 *
<<<<<<< HEAD
 * @param {Object} response Full payload from a response to a collection
 *     request.
 * @param {Object} [dispatchOptions]
 */
Client.prototype.nextPage = function(response, dispatchOptions) {
  return paging.nextPage(this.dispatcher, response, dispatchOptions);
};

/**
 * Given a promise for a collection request, return a stream for all the
 * remaining elements in the collection. It will automatically fetch
 * more pages as needed.
 *
 * @param {Promise} promise
 * @param {Object} dispatchOptions
 */
Client.prototype.stream = function(promise, dispatchOptions) {
  return new ResourceStream(this.dispatcher, promise, dispatchOptions);
=======
 * @param {Object} response Full payload from a response to a
 *     collection request.
 * @param {Object} [dispatchOptions]
 */
Client.prototype.nextPage = function(response, dispatchOptions) {
  return paging.nextPage(response, this.dispatcher, dispatchOptions);
>>>>>>> 28450378
};

/**
 * Creates a new client.
 * @param {Object} options Options for specifying the client, see constructor.
 */
Client.create = function(options) {
  options = options || {};
  return new Client(
      new Dispatcher({
        asanaBaseUrl: options.asanaBaseUrl
      }),
      options);
};

module.exports = Client;<|MERGE_RESOLUTION|>--- conflicted
+++ resolved
@@ -5,10 +5,7 @@
 var App = require('./auth/app');
 var autoDetect = require('./auth/auto_detect');
 var paging = require('./util/paging.js');
-<<<<<<< HEAD
 var ResourceStream = require('./util/resource_stream.js');
-=======
->>>>>>> 28450378
 
 /**
  * Constructs a Client with instances of all the resources using the dispatcher.
@@ -143,13 +140,12 @@
 /**
  * Get the next page of results in a collection.
  *
-<<<<<<< HEAD
- * @param {Object} response Full payload from a response to a collection
- *     request.
+ * @param {Object} response Full payload from a response to a
+ *     collection request.
  * @param {Object} [dispatchOptions]
  */
 Client.prototype.nextPage = function(response, dispatchOptions) {
-  return paging.nextPage(this.dispatcher, response, dispatchOptions);
+  return paging.nextPage(response, this.dispatcher, dispatchOptions);
 };
 
 /**
@@ -162,14 +158,6 @@
  */
 Client.prototype.stream = function(promise, dispatchOptions) {
   return new ResourceStream(this.dispatcher, promise, dispatchOptions);
-=======
- * @param {Object} response Full payload from a response to a
- *     collection request.
- * @param {Object} [dispatchOptions]
- */
-Client.prototype.nextPage = function(response, dispatchOptions) {
-  return paging.nextPage(response, this.dispatcher, dispatchOptions);
->>>>>>> 28450378
 };
 
 /**
