/* global describe */
/* global it */
var assert = require('assert');
var sinon = require('sinon');
var Tasks = require('../../lib/resources/tasks');

describe('Tasks', function() {
  describe('#new', function() {
    it('should add the dispatcher to itself', function() {
      var dispatcher = sinon.stub();
      var tasks = new Tasks(dispatcher);
      assert.equal(tasks.dispatcher, dispatcher);
    });
  });

  describe('#create', function() {
    it('should handle the creation', function() {
      var dispatcher = {
        post: sinon.stub()
      };
      var tasks = new Tasks(dispatcher);
      var data = {
        name: 'Test'
      };
      tasks.create(data);
      assert(dispatcher.post.calledWithExactly('/tasks', data));
    });
  });

  describe('#createInWorkspace', function() {
    it('should handle the creation', function() {
      var dispatcher = {
        post: sinon.stub()
      };
      var tasks = new Tasks(dispatcher);
      var id = 1;
      var data = {
        name: 'Test'
      };
      tasks.createInWorkspace(id, data);
      assert(dispatcher.post.calledWithExactly('/workspaces/1/tasks', data));
    });

    it('should handle string numbers', function() {
      var dispatcher = {
        post: sinon.stub()
      };
      var tasks = new Tasks(dispatcher);
      var id = '1';
      var data = {
        name: 'Test'
      };
      tasks.createInWorkspace(id, data);
      assert(dispatcher.post.calledWithExactly('/workspaces/1/tasks', data));
    });

    it('should do weird things with real strings', function() {
      var dispatcher = {
        post: sinon.stub()
      };
      var tasks = new Tasks(dispatcher);
      var id = 'foobar';
      var data = {
        name: 'Test'
      };
      tasks.createInWorkspace(id, data);
      assert(
        dispatcher.post.calledWithExactly('/workspaces/NaN/tasks', data));
    });
  });

  describe('#findAll', function() {
    it('should handle without params', function() {
      var dispatcher = {
        get: sinon.stub()
      };
      var tasks = new Tasks(dispatcher);
      tasks.findAll();
      assert(dispatcher.get.calledWithExactly('/tasks', undefined));
    });

    it('should handle with params', function() {
      var dispatcher = {
        get: sinon.stub()
      };
      var tasks = new Tasks(dispatcher);
      var params = {
        'opt_fields': 'id,name'
      };
      tasks.findAll(params);
      assert(dispatcher.get.calledWithExactly('/tasks', params));
    });
  });

  describe('#findById', function() {
    it('should handle without params', function() {
      var dispatcher = {
        get: sinon.stub()
      };
      var tasks = new Tasks(dispatcher);
      var id = 1;
      tasks.findById(id);
      assert(dispatcher.get.calledWithExactly('/tasks/1', undefined));
    });

    it('should handle with params', function() {
      var dispatcher = {
        get: sinon.stub()
      };
      var tasks = new Tasks(dispatcher);
      var params = {
        'opt_fields': 'id,name'
      };
      var id = 1;
      tasks.findById(id, params);
      assert(dispatcher.get.calledWithExactly('/tasks/1', params));
    });

    it('should handle string numbers', function() {
      var dispatcher = {
        get: sinon.stub()
      };
      var tasks = new Tasks(dispatcher);
      var params = {
        'opt_fields': 'id,name'
      };
      var id = '1';
      tasks.findById(id, params);
      assert(dispatcher.get.calledWithExactly('/tasks/1', params));
    });

    it('should do weird things with real strings', function() {
      var dispatcher = {
        get: sinon.stub()
      };
      var tasks = new Tasks(dispatcher);
      var params = {
        'opt_fields': 'id,name'
      };
      var id = 'foobar';
      tasks.findById(id, params);
      assert(dispatcher.get.calledWithExactly('/tasks/NaN', params));
    });
  });

  describe('#findByProject', function() {
    it('should handle without params', function() {
      var dispatcher = {
        get: sinon.stub()
      };
      var tasks = new Tasks(dispatcher);
      var id = 1;
      tasks.findByProject(id);
      assert(
        dispatcher.get.calledWithExactly('/projects/1/tasks', undefined));
    });

    it('should handle with params', function() {
      var dispatcher = {
        get: sinon.stub()
      };
      var tasks = new Tasks(dispatcher);
      var params = {
        'opt_fields': 'id,name'
      };
      var id = 1;
      tasks.findByProject(id, params);
      assert(
        dispatcher.get.calledWithExactly('/projects/1/tasks', params));
    });

    it('should handle string numbers', function() {
      var dispatcher = {
        get: sinon.stub()
      };
      var tasks = new Tasks(dispatcher);
      var params = {
        'opt_fields': 'id,name'
      };
      var id = '1';
      tasks.findByProject(id, params);
      assert(
        dispatcher.get.calledWithExactly('/projects/1/tasks', params));
    });

    it('should do weird things with real strings', function() {
      var dispatcher = {
        get: sinon.stub()
      };
      var tasks = new Tasks(dispatcher);
      var params = {
        'opt_fields': 'id,name'
      };
      var id = 'foobar';
      tasks.findByProject(id, params);
      assert(
        dispatcher.get.calledWithExactly('/projects/NaN/tasks', params));
    });
  });

  describe('#findByTag', function() {
    it('should handle without params', function() {
      var dispatcher = {
        get: sinon.stub()
      };
      var tasks = new Tasks(dispatcher);
      var id = 1;
      tasks.findByTag(id);
      assert(
        dispatcher.get.calledWithExactly('/tags/1/tasks', undefined));
    });

    it('should handle with params', function() {
      var dispatcher = {
        get: sinon.stub()
      };
      var tasks = new Tasks(dispatcher);
      var params = {
        'opt_fields': 'id,name'
      };
      var id = 1;
      tasks.findByTag(id, params);
      assert(
        dispatcher.get.calledWithExactly('/tags/1/tasks', params));
    });

    it('should handle string numbers', function() {
      var dispatcher = {
        get: sinon.stub()
      };
      var tasks = new Tasks(dispatcher);
      var params = {
        'opt_fields': 'id,name'
      };
      var id = '1';
      tasks.findByTag(id, params);
      assert(
        dispatcher.get.calledWithExactly('/tags/1/tasks', params));
    });

    it('should do weird things with real strings', function() {
      var dispatcher = {
        get: sinon.stub()
      };
      var tasks = new Tasks(dispatcher);
      var params = {
        'opt_fields': 'id,name'
      };
      var id = 'foobar';
      tasks.findByTag(id, params);
      assert(
        dispatcher.get.calledWithExactly('/tags/NaN/tasks', params));
    });
  });

  describe('#update', function() {
    it('should handle the update', function() {
      var dispatcher = {
        put: sinon.stub()
      };
      var tasks = new Tasks(dispatcher);
      var id = 1;
      var data = {
        name: 'Test'
      };
      tasks.update(id, data);
      assert(dispatcher.put.calledWithExactly('/tasks/1', data));
    });

    it('should handle string numbers', function() {
      var dispatcher = {
        put: sinon.stub()
      };
      var tasks = new Tasks(dispatcher);
      var id = '1';
      var data = {
        name: 'Test'
      };
      tasks.update(id, data);
      assert(dispatcher.put.calledWithExactly('/tasks/1', data));
    });

    it('should do weird things with real strings', function() {
      var dispatcher = {
        put: sinon.stub()
      };
      var tasks = new Tasks(dispatcher);
      var id = 'foobar';
      var data = {
        name: 'Test'
      };
      tasks.update(id, data);
      assert(dispatcher.put.calledWithExactly('/tasks/NaN', data));
    });
  });

  describe('#delete', function() {
    it('should handle the deletion', function() {
      var dispatcher = {
        delete: sinon.stub()
      };
      var tasks = new Tasks(dispatcher);
      var id = 1;
      tasks.delete(id);
      assert(dispatcher.delete.calledWithExactly('/tasks/1'));
    });

    it('should handle string numbers', function() {
      var dispatcher = {
        delete: sinon.stub()
      };
      var tasks = new Tasks(dispatcher);
      var id = '1';
      tasks.delete(id);
      assert(dispatcher.delete.calledWithExactly('/tasks/1'));
    });

    it('should do weird things with real strings', function() {
      var dispatcher = {
        delete: sinon.stub()
      };
      var tasks = new Tasks(dispatcher);
      var id = 'foobar';
      tasks.delete(id);
      assert(dispatcher.delete.calledWithExactly('/tasks/NaN'));
    });
  });

  describe('#addFollowers', function() {
    it('should handle the update', function() {
      var dispatcher = {
        post: sinon.stub()
      };
      var tasks = new Tasks(dispatcher);
      var id = 1;
      var data = {
        followers: [1]
      };
      tasks.addFollowers(id, data);
      assert(dispatcher.post.calledWithExactly('/tasks/1/addFollowers', data));
    });

    it('should handle string numbers', function() {
      var dispatcher = {
        post: sinon.stub()
      };
      var tasks = new Tasks(dispatcher);
      var id = '1';
      var data = {
        followers: [1]
      };
      tasks.addFollowers(id, data);
      assert(dispatcher.post.calledWithExactly('/tasks/1/addFollowers', data));
    });

    it('should do weird things with real strings', function() {
      var dispatcher = {
        post: sinon.stub()
      };
      var tasks = new Tasks(dispatcher);
      var id = 'foobar';
      var data = {
        followers: [1]
      };
      tasks.addFollowers(id, data);
      assert(
        dispatcher.post.calledWithExactly('/tasks/NaN/addFollowers', data));
    });
  });

  describe('#removeFollowers', function() {
    it('should handle the update', function() {
      var dispatcher = {
        post: sinon.stub()
      };
      var tasks = new Tasks(dispatcher);
      var id = 1;
      var data = {
        followers: [1]
      };
      tasks.removeFollowers(id, data);
      assert(
        dispatcher.post.calledWithExactly('/tasks/1/removeFollowers', data));
    });

    it('should handle string numbers', function() {
      var dispatcher = {
        post: sinon.stub()
      };
      var tasks = new Tasks(dispatcher);
      var id = '1';
      var data = {
        followers: [1]
      };
      tasks.removeFollowers(id, data);
      assert(
        dispatcher.post.calledWithExactly('/tasks/1/removeFollowers', data));
    });

    it('should do weird things with real strings', function() {
      var dispatcher = {
        post: sinon.stub()
      };
      var tasks = new Tasks(dispatcher);
      var id = 'foobar';
      var data = {
        followers: [1]
      };
      tasks.removeFollowers(id, data);
      assert(
        dispatcher.post.calledWithExactly('/tasks/NaN/removeFollowers', data));
    });
  });

  describe('#projects', function() {
    it('should handle the request', function() {
      var dispatcher = {
        get: sinon.stub()
      };
      var tasks = new Tasks(dispatcher);
      var id = 1;
      tasks.projects(id);
      assert(dispatcher.get.calledWith('/tasks/1/projects', undefined));
    });

    it('should handle string numbers', function() {
      var dispatcher = {
        get: sinon.stub()
      };
      var tasks = new Tasks(dispatcher);
      var id = '1';
      tasks.projects(id);
      assert(dispatcher.get.calledWithExactly('/tasks/1/projects', undefined));
    });

    it('should do weird things with real strings', function() {
      var dispatcher = {
        get: sinon.stub()
      };
      var tasks = new Tasks(dispatcher);
      var id = 'foobar';
      tasks.projects(id);
      assert(
        dispatcher.get.calledWithExactly('/tasks/NaN/projects', undefined));
    });
  });

  describe('#addProject', function() {
    it('should handle the update', function() {
      var dispatcher = {
        post: sinon.stub()
      };
      var tasks = new Tasks(dispatcher);
      var id = 1;
      var data = {
        project: [1]
      };
      tasks.addProject(id, data);
      assert(dispatcher.post.calledWithExactly('/tasks/1/addProject', data));
    });

    it('should handle string numbers', function() {
      var dispatcher = {
        post: sinon.stub()
      };
      var tasks = new Tasks(dispatcher);
      var id = '1';
      var data = {
        project: [1]
      };
      tasks.addProject(id, data);
      assert(dispatcher.post.calledWithExactly('/tasks/1/addProject', data));
    });

    it('should do weird things with real strings', function() {
      var dispatcher = {
        post: sinon.stub()
      };
      var tasks = new Tasks(dispatcher);
      var id = 'foobar';
      var data = {
        project: [1]
      };
      tasks.addProject(id, data);
      assert(
        dispatcher.post.calledWithExactly('/tasks/NaN/addProject', data));
    });
  });

  describe('#removeProject', function() {
    it('should handle the update', function() {
      var dispatcher = {
        post: sinon.stub()
      };
      var tasks = new Tasks(dispatcher);
      var id = 1;
      var data = {
        project: [1]
      };
      tasks.removeProject(id, data);
      assert(dispatcher.post.calledWithExactly('/tasks/1/removeProject', data));
    });

    it('should handle string numbers', function() {
      var dispatcher = {
        post: sinon.stub()
      };
      var tasks = new Tasks(dispatcher);
      var id = '1';
      var data = {
        project: [1]
      };
      tasks.removeProject(id, data);
      assert(dispatcher.post.calledWithExactly('/tasks/1/removeProject', data));
    });

    it('should do weird things with real strings', function() {
      var dispatcher = {
        post: sinon.stub()
      };
      var tasks = new Tasks(dispatcher);
      var id = 'foobar';
      var data = {
        project: [1]
      };
      tasks.removeProject(id, data);
      assert(
        dispatcher.post.calledWithExactly('/tasks/NaN/removeProject', data));
    });
  });

<<<<<<< HEAD

  describe('#tags', function() {
=======
  describe('#subtasks', function() {
>>>>>>> bdb14225
    it('should handle the request', function() {
      var dispatcher = {
        get: sinon.stub()
      };
      var tasks = new Tasks(dispatcher);
      var id = 1;
<<<<<<< HEAD
      tasks.tags(id);
      assert(dispatcher.get.calledWith('/tasks/1/tags', undefined));
=======
      tasks.subtasks(id);
      assert(dispatcher.get.calledWith('/tasks/1/subtasks', undefined));
>>>>>>> bdb14225
    });

    it('should handle string numbers', function() {
      var dispatcher = {
        get: sinon.stub()
      };
      var tasks = new Tasks(dispatcher);
      var id = '1';
<<<<<<< HEAD
      tasks.tags(id);
      assert(dispatcher.get.calledWithExactly('/tasks/1/tags', undefined));
=======
      tasks.subtasks(id);
      assert(dispatcher.get.calledWithExactly('/tasks/1/subtasks', undefined));
>>>>>>> bdb14225
    });

    it('should do weird things with real strings', function() {
      var dispatcher = {
        get: sinon.stub()
      };
      var tasks = new Tasks(dispatcher);
      var id = 'foobar';
<<<<<<< HEAD
      tasks.tags(id);
      assert(
        dispatcher.get.calledWithExactly('/tasks/NaN/tags', undefined));
    });
  });

  describe('#addTag', function() {
=======
      tasks.subtasks(id);
      assert(
        dispatcher.get.calledWithExactly('/tasks/NaN/subtasks', undefined));
    });
  });

  describe('#addSubtask', function() {
>>>>>>> bdb14225
    it('should handle the update', function() {
      var dispatcher = {
        post: sinon.stub()
      };
      var tasks = new Tasks(dispatcher);
      var id = 1;
      var data = {
<<<<<<< HEAD
        tag: 1
      };
      tasks.addTag(id, data);
      assert(dispatcher.post.calledWithExactly('/tasks/1/addTag', data));
=======
        name: 'foo',
        assignee: 1234
      };
      tasks.addSubtask(id, data);
      assert(dispatcher.post.calledWithExactly('/tasks/1/subtasks', data));
>>>>>>> bdb14225
    });

    it('should handle string numbers', function() {
      var dispatcher = {
        post: sinon.stub()
      };
      var tasks = new Tasks(dispatcher);
      var id = '1';
      var data = {
<<<<<<< HEAD
        tag: 1
      };
      tasks.addTag(id, data);
      assert(dispatcher.post.calledWithExactly('/tasks/1/addTag', data));
=======
        name: 'foo',
        assignee: 1234
      };
      tasks.addSubtask(id, data);
      assert(dispatcher.post.calledWithExactly('/tasks/1/subtasks', data));
>>>>>>> bdb14225
    });

    it('should do weird things with real strings', function() {
      var dispatcher = {
        post: sinon.stub()
      };
      var tasks = new Tasks(dispatcher);
      var id = 'foobar';
      var data = {
<<<<<<< HEAD
        tag: 1
      };
      tasks.addTag(id, data);
      assert(
        dispatcher.post.calledWithExactly('/tasks/NaN/addTag', data));
    });
  });

  describe('#removeTag', function() {
=======
        name: 'foo',
        assignee: 1234
      };
      tasks.addSubtask(id, data);
      assert(
        dispatcher.post.calledWithExactly('/tasks/NaN/subtasks', data));
    });
  });

  describe('#setParent', function() {
>>>>>>> bdb14225
    it('should handle the update', function() {
      var dispatcher = {
        post: sinon.stub()
      };
      var tasks = new Tasks(dispatcher);
      var id = 1;
<<<<<<< HEAD
      var data = {
        tag: 1
      };
      tasks.removeTag(id, data);
      assert(dispatcher.post.calledWithExactly('/tasks/1/removeTag', data));
=======
      var parentId = 2;
      var data = {
        parent: parentId
      };
      tasks.setParent(id, parentId);
      assert(dispatcher.post.calledWithExactly('/tasks/1/setParent', data));
>>>>>>> bdb14225
    });

    it('should handle string numbers', function() {
      var dispatcher = {
        post: sinon.stub()
      };
      var tasks = new Tasks(dispatcher);
      var id = '1';
<<<<<<< HEAD
      var data = {
        tag: 1
      };
      tasks.removeTag(id, data);
      assert(dispatcher.post.calledWithExactly('/tasks/1/removeTag', data));
=======
      var parentId = '2';
      var data = {
        parent: 2
      };
      tasks.setParent(id, parentId);
      assert(dispatcher.post.calledWithExactly('/tasks/1/setParent', data));
>>>>>>> bdb14225
    });

    it('should do weird things with real strings', function() {
      var dispatcher = {
        post: sinon.stub()
      };
      var tasks = new Tasks(dispatcher);
      var id = 'foobar';
<<<<<<< HEAD
      var data = {
        tag: 1
      };
      tasks.removeTag(id, data);
      assert(
        dispatcher.post.calledWithExactly('/tasks/NaN/removeTag', data));
=======
      var parentId = 'fizzbuzz';
      var data = {
        parent: NaN
      };
      tasks.setParent(id, parentId);
      assert(
        dispatcher.post.calledWithExactly('/tasks/NaN/setParent', data));
>>>>>>> bdb14225
    });
  });
});<|MERGE_RESOLUTION|>--- conflicted
+++ resolved
@@ -529,57 +529,150 @@
     });
   });
 
-<<<<<<< HEAD
-
   describe('#tags', function() {
-=======
-  describe('#subtasks', function() {
->>>>>>> bdb14225
     it('should handle the request', function() {
       var dispatcher = {
         get: sinon.stub()
       };
       var tasks = new Tasks(dispatcher);
       var id = 1;
-<<<<<<< HEAD
       tasks.tags(id);
       assert(dispatcher.get.calledWith('/tasks/1/tags', undefined));
-=======
+    });
+
+    it('should handle string numbers', function() {
+      var dispatcher = {
+        get: sinon.stub()
+      };
+      var tasks = new Tasks(dispatcher);
+      var id = '1';
+      tasks.tags(id);
+      assert(dispatcher.get.calledWithExactly('/tasks/1/tags', undefined));
+    });
+
+    it('should do weird things with real strings', function() {
+      var dispatcher = {
+        get: sinon.stub()
+      };
+      var tasks = new Tasks(dispatcher);
+      var id = 'foobar';
+      tasks.tags(id);
+      assert(
+        dispatcher.get.calledWithExactly('/tasks/NaN/tags', undefined));
+    });
+  });
+
+  describe('#addTag', function() {
+    it('should handle the update', function() {
+      var dispatcher = {
+        post: sinon.stub()
+      };
+      var tasks = new Tasks(dispatcher);
+      var id = 1;
+      var data = {
+        tag: 1
+      };
+      tasks.addTag(id, data);
+      assert(dispatcher.post.calledWithExactly('/tasks/1/addTag', data));
+    });
+
+    it('should handle string numbers', function() {
+      var dispatcher = {
+        post: sinon.stub()
+      };
+      var tasks = new Tasks(dispatcher);
+      var id = '1';
+      var data = {
+        tag: 1
+      };
+      tasks.addTag(id, data);
+      assert(dispatcher.post.calledWithExactly('/tasks/1/addTag', data));
+    });
+
+    it('should do weird things with real strings', function() {
+      var dispatcher = {
+        post: sinon.stub()
+      };
+      var tasks = new Tasks(dispatcher);
+      var id = 'foobar';
+      var data = {
+        tag: 1
+      };
+      tasks.addTag(id, data);
+      assert(
+        dispatcher.post.calledWithExactly('/tasks/NaN/addTag', data));
+    });
+  });
+
+  describe('#removeTag', function() {
+    it('should handle the update', function() {
+      var dispatcher = {
+        post: sinon.stub()
+      };
+      var tasks = new Tasks(dispatcher);
+      var id = 1;
+      var data = {
+        tag: 1
+      };
+      tasks.removeTag(id, data);
+      assert(dispatcher.post.calledWithExactly('/tasks/1/removeTag', data));
+    });
+
+    it('should handle string numbers', function() {
+      var dispatcher = {
+        post: sinon.stub()
+      };
+      var tasks = new Tasks(dispatcher);
+      var id = '1';
+      var data = {
+        tag: 1
+      };
+      tasks.removeTag(id, data);
+      assert(dispatcher.post.calledWithExactly('/tasks/1/removeTag', data));
+    });
+
+    it('should do weird things with real strings', function() {
+      var dispatcher = {
+        post: sinon.stub()
+      };
+      var tasks = new Tasks(dispatcher);
+      var id = 'foobar';
+      var data = {
+        tag: 1
+      };
+      tasks.removeTag(id, data);
+      assert(
+        dispatcher.post.calledWithExactly('/tasks/NaN/removeTag', data));
+    });
+  });
+
+  describe('#subtasks', function() {
+    it('should handle the request', function() {
+      var dispatcher = {
+        get: sinon.stub()
+      };
+      var tasks = new Tasks(dispatcher);
+      var id = 1;
       tasks.subtasks(id);
       assert(dispatcher.get.calledWith('/tasks/1/subtasks', undefined));
->>>>>>> bdb14225
-    });
-
-    it('should handle string numbers', function() {
-      var dispatcher = {
-        get: sinon.stub()
-      };
-      var tasks = new Tasks(dispatcher);
-      var id = '1';
-<<<<<<< HEAD
-      tasks.tags(id);
-      assert(dispatcher.get.calledWithExactly('/tasks/1/tags', undefined));
-=======
+    });
+
+    it('should handle string numbers', function() {
+      var dispatcher = {
+        get: sinon.stub()
+      };
+      var tasks = new Tasks(dispatcher);
+      var id = '1';
       tasks.subtasks(id);
       assert(dispatcher.get.calledWithExactly('/tasks/1/subtasks', undefined));
->>>>>>> bdb14225
-    });
-
-    it('should do weird things with real strings', function() {
-      var dispatcher = {
-        get: sinon.stub()
-      };
-      var tasks = new Tasks(dispatcher);
-      var id = 'foobar';
-<<<<<<< HEAD
-      tasks.tags(id);
-      assert(
-        dispatcher.get.calledWithExactly('/tasks/NaN/tags', undefined));
-    });
-  });
-
-  describe('#addTag', function() {
-=======
+    });
+
+    it('should do weird things with real strings', function() {
+      var dispatcher = {
+        get: sinon.stub()
+      };
+      var tasks = new Tasks(dispatcher);
+      var id = 'foobar';
       tasks.subtasks(id);
       assert(
         dispatcher.get.calledWithExactly('/tasks/NaN/subtasks', undefined));
@@ -587,67 +680,41 @@
   });
 
   describe('#addSubtask', function() {
->>>>>>> bdb14225
-    it('should handle the update', function() {
-      var dispatcher = {
-        post: sinon.stub()
-      };
-      var tasks = new Tasks(dispatcher);
-      var id = 1;
-      var data = {
-<<<<<<< HEAD
-        tag: 1
-      };
-      tasks.addTag(id, data);
-      assert(dispatcher.post.calledWithExactly('/tasks/1/addTag', data));
-=======
+    it('should handle the update', function() {
+      var dispatcher = {
+        post: sinon.stub()
+      };
+      var tasks = new Tasks(dispatcher);
+      var id = 1;
+      var data = {
         name: 'foo',
         assignee: 1234
       };
       tasks.addSubtask(id, data);
       assert(dispatcher.post.calledWithExactly('/tasks/1/subtasks', data));
->>>>>>> bdb14225
-    });
-
-    it('should handle string numbers', function() {
-      var dispatcher = {
-        post: sinon.stub()
-      };
-      var tasks = new Tasks(dispatcher);
-      var id = '1';
-      var data = {
-<<<<<<< HEAD
-        tag: 1
-      };
-      tasks.addTag(id, data);
-      assert(dispatcher.post.calledWithExactly('/tasks/1/addTag', data));
-=======
+    });
+
+    it('should handle string numbers', function() {
+      var dispatcher = {
+        post: sinon.stub()
+      };
+      var tasks = new Tasks(dispatcher);
+      var id = '1';
+      var data = {
         name: 'foo',
         assignee: 1234
       };
       tasks.addSubtask(id, data);
       assert(dispatcher.post.calledWithExactly('/tasks/1/subtasks', data));
->>>>>>> bdb14225
-    });
-
-    it('should do weird things with real strings', function() {
-      var dispatcher = {
-        post: sinon.stub()
-      };
-      var tasks = new Tasks(dispatcher);
-      var id = 'foobar';
-      var data = {
-<<<<<<< HEAD
-        tag: 1
-      };
-      tasks.addTag(id, data);
-      assert(
-        dispatcher.post.calledWithExactly('/tasks/NaN/addTag', data));
-    });
-  });
-
-  describe('#removeTag', function() {
-=======
+    });
+
+    it('should do weird things with real strings', function() {
+      var dispatcher = {
+        post: sinon.stub()
+      };
+      var tasks = new Tasks(dispatcher);
+      var id = 'foobar';
+      var data = {
         name: 'foo',
         assignee: 1234
       };
@@ -658,65 +725,40 @@
   });
 
   describe('#setParent', function() {
->>>>>>> bdb14225
-    it('should handle the update', function() {
-      var dispatcher = {
-        post: sinon.stub()
-      };
-      var tasks = new Tasks(dispatcher);
-      var id = 1;
-<<<<<<< HEAD
-      var data = {
-        tag: 1
-      };
-      tasks.removeTag(id, data);
-      assert(dispatcher.post.calledWithExactly('/tasks/1/removeTag', data));
-=======
+    it('should handle the update', function() {
+      var dispatcher = {
+        post: sinon.stub()
+      };
+      var tasks = new Tasks(dispatcher);
+      var id = 1;
       var parentId = 2;
       var data = {
         parent: parentId
       };
       tasks.setParent(id, parentId);
       assert(dispatcher.post.calledWithExactly('/tasks/1/setParent', data));
->>>>>>> bdb14225
-    });
-
-    it('should handle string numbers', function() {
-      var dispatcher = {
-        post: sinon.stub()
-      };
-      var tasks = new Tasks(dispatcher);
-      var id = '1';
-<<<<<<< HEAD
-      var data = {
-        tag: 1
-      };
-      tasks.removeTag(id, data);
-      assert(dispatcher.post.calledWithExactly('/tasks/1/removeTag', data));
-=======
+    });
+
+    it('should handle string numbers', function() {
+      var dispatcher = {
+        post: sinon.stub()
+      };
+      var tasks = new Tasks(dispatcher);
+      var id = '1';
       var parentId = '2';
       var data = {
         parent: 2
       };
       tasks.setParent(id, parentId);
       assert(dispatcher.post.calledWithExactly('/tasks/1/setParent', data));
->>>>>>> bdb14225
-    });
-
-    it('should do weird things with real strings', function() {
-      var dispatcher = {
-        post: sinon.stub()
-      };
-      var tasks = new Tasks(dispatcher);
-      var id = 'foobar';
-<<<<<<< HEAD
-      var data = {
-        tag: 1
-      };
-      tasks.removeTag(id, data);
-      assert(
-        dispatcher.post.calledWithExactly('/tasks/NaN/removeTag', data));
-=======
+    });
+
+    it('should do weird things with real strings', function() {
+      var dispatcher = {
+        post: sinon.stub()
+      };
+      var tasks = new Tasks(dispatcher);
+      var id = 'foobar';
       var parentId = 'fizzbuzz';
       var data = {
         parent: NaN
@@ -724,7 +766,6 @@
       tasks.setParent(id, parentId);
       assert(
         dispatcher.post.calledWithExactly('/tasks/NaN/setParent', data));
->>>>>>> bdb14225
     });
   });
 });